# ZetaChain audit details
- Total Prize Pool: $150,000 USDC 
  - HM awards: $121,400 USDC 
  - QA awards: $3,100 USDC 
  - Judge awards: $15,000 USDC
  - Lookout awards: $10,000 USDC 
  - Scout awards: $500 USDC 
- Join [C4 Discord](https://discord.gg/code4rena) to register
- Submit findings [using the C4 form](https://code4rena.com/contests/2023-11-zetachain/submit)
- [Read our guidelines for more details](https://docs.code4rena.com/roles/wardens)
- Starts November 20, 2023 20:00 UTC
- Ends December 18, 2023 20:00 UTC 

## Automated Findings / Publicly Known Issues

The 4naly3er report can be found [here](https://github.com/code-423n4/2023-10-zetachain/blob/main/4naly3er-report.md).

<<<<<<< HEAD
_Note for C4 wardens: Anything included in the 4naly3er **or** in the [previous audits](https://drive.google.com/drive/folders/10PFcoASYKhllalv5n1AW4mYD12urPgWJ) is considered a publicly known issue and is ineligible for awards._
=======
_Note for C4 wardens: Anything included in the 4naly3er **or** the automated findings output is considered a publicly known issue and is ineligible for awards._
>>>>>>> e1a3817f

# Overview

ZetaChain protocol is composed of two repositories:

- [`node`](repos/node/): ZetaChain source code based on Cosmos-SDK
- [`protocol-contracts`](repos/protocol-contracts/): Smart contracts deployed on ZetaChain or external chains to support interoperability

## Warden Resources for ZetaChain and Cosmos SDK: onboarding

Prior to this competitive audit, 3 teams of Code4rena wardens competed to produce a set of resources to help accelerate wardens’ ability to compete. Wardens unfamiliar with ZetaChain and/or Cosmos SDK are recommended to review the materials created by each team:

- [ZetaLotus](https://github.com/code-423n4/alpha-zetachain/tree/main/BlockChomper-0xladboy-reentrant)
- [032](https://github.com/code-423n4/alpha-zetachain/tree/main/032)
- [Gummy Bear Guardians](https://github.com/code-423n4/alpha-zetachain/tree/main/KrisApostolov-juancito)

In each team's workspace, you'll find: 

- Project 101/FAQ (“5 minutes to coding”)
- Testing 101/FAQ (“5 minutes to testing” plus best resources)
- A collection/documentation of classes of vulnerabilities

<<<<<<< HEAD
## Threat Models
Threat models from the ZetaChain Alpha contest can be found [here](threat_models/README.md).
=======
Teams ZetaLotus and 032 also produced: 

- Threat models
- architecture diagrams
- functional call flows

[The consolidated threat models, and links to additional resoures, can be viewed here.](https://github.com/code-423n4/2023-11-zetachain/blob/main/threat_models/README.md)
>>>>>>> e1a3817f

## Node

ZetaChain is based on Cosmos-SDK - [see here our usage of the framework](docs/usage-cosmos-sdk.md)

Overview of the architecture of the node [can be found here](https://www.zetachain.com/docs/architecture/overview/)

The main sections of the source code are:
- [`x (modules)`](repos/node/x/): contains the source code of the Cosmos-SDK modules of the blockchain
  - [More info about the modules](docs/modules.md)
- [`zetaclient`](repos/node/zetaclient/): contains the code for the observer client validating cross-chain transactions on ZetaChain
- [`smoketests`](repos/node/contrib/): contains utilities to run smoke tests of the protocol, and local experimentation

## Protocol Contracts

The protocol contracts are separated into two sections:

- [`zevm`](repos/protocol-contracts/contracts/zevm/): contains contracts deployed on ZetaChain
- [`evm`](repos/protocol-contracts/contracts/evm/): contains contracts deployed on external EVM chains to be supported by ZetaChain

## Commands

### Requirements

- Go 1.20 (ZetaChain can only be built with this version of Go specifically)
- Docker (for smoke tests)
- Yarn

### `node`

Build the `zetacored` (blockchain node binary), and `zetacliend` (ZetaClient binary)
```
make install
```
Run the unit tests
```
make test
```
Run a standalone local blockchain node
```
make init
make run
```
Run the smoke tests
```
make start-smoketest
make stop-smoketest
```

### `protocol-contracts`

Compile the smart contracts
```
yarn
yarn compile
```

Run the unit tests
```
yarn test
```

## Experimentation with a local network

### Containers

The smoke tests under `contrib` allow testing of the different workflow of cross-chain functionalities on an E2E basis.

It also allows to experimentation of the protocol in a local environment. Running the smoke tests create several containers including:

- `zetacore0`: a ZetaChain node
- `zetaclient0`: a observer ZetaClient
- `eth`: a local Ethereum network connected to ZetaChain
- `bitcoin`: a local Bitcoin network connected to ZetaChain
- `orchestrator`: smoke tests runnner

After starting the networks with:

```
make start-smoketest
```

### ZetaChain

The user can connect to the `zetacore0` and directly use the node CLI with the `zetacored` binary with a funded account:
```
docker exec -it zetacore0 sh

/usr/local/bin # zetacored q bank balances zeta172uf5cwptuhllf6n4qsncd9v6xh59waxnu83kq
balances:
- amount: "4199000000000000000000000"
  denom: azeta
```

### Ethereum

The user can interact with the local Ethereum node with the exposed RPC on `http://0.0.0.0:8545`.
The following testing account is funded:
```
Address: 0xE5C5367B8224807Ac2207d350E60e1b6F27a7ecC
Private key: d87baf7bf6dc560a252596678c12e41f7d1682837f05b29d411bc3f78ae2c263
```

Examples with the `cast` CLI:
```
cast balance 0xE5C5367B8224807Ac2207d350E60e1b6F27a7ecC --rpc-url http://0.0.0.0:8545
98897999997945970464

cast send 0x9fd96203f7b22bCF72d9DCb40ff98302376cE09c --value 42 --rpc-url http://0.0.0.0:8545 --private-key "d87baf7bf6dc560a252596678c12e41f7d1682837f05b29d411bc3f78ae2c263"
```

### Custom programmatic interactions

The `smoketest` package contains an API to interact programmatically with the different network:
```go
type SmokeTest struct {
	zetaTxServer    ZetaTxServer
	cctxClient      crosschaintypes.QueryClient
	fungibleClient  fungibletypes.QueryClient
	authClient      authtypes.QueryClient
	bankClient      banktypes.QueryClient
	observerClient  observertypes.QueryClient
	goerliAuth      *bind.TransactOpts
	zevmAuth        *bind.TransactOpts
}
```
The user can use this API for custom testing on the networks and insert custom tests in `smoketest/main.go` (and commenting out unnecessary tests), the tests will automatically run upon starting the smoke tests. Current existing smoke tests are a good source to learn how to implement custom tests.

## Areas of Concerns

- Some of the areas of concern for the protocol security [can be found here](https://github.com/code-423n4/2023-11-zetachain/docs/important-areas.md). 
- Threat models from the ZetaChain Alpha competition [can be viewed here](https://github.com/code-423n4/2023-11-zetachain/blob/main/threat_models/README.md).

## Links

- **Previous audits:** https://drive.google.com/drive/folders/10PFcoASYKhllalv5n1AW4mYD12urPgWJ
- **Documentation:** https://www.zetachain.com/docs/
- **Website:** https://www.zetachain.com/
- **Twitter:** https://twitter.com/zetablockchain
- **Discord:** https://discord.gg/zetachain

# Scope

## Contracts

|File                                                               |Column 1|
|--------------------------------------------------------------------|--------|
|contracts/zevm/ZRC20.sol                                            |159     |
|contracts/evm/ERC20Custody.sol                                      |120     |
|contracts/evm/ZetaConnector.base.sol                                |92      |
|contracts/zevm/SystemContract.sol                                   |89      |
|contracts/zevm/ZetaConnectorZEVM.sol                                |73      |
|contracts/evm/ZetaConnector.non-eth.sol                             |71      |
|contracts/evm/ZetaConnector.eth.sol                                 |65      |
|contracts/zevm/WZETA.sol                                            |47      |
|contracts/evm/Zeta.non-eth.sol                                      |43      |
|contracts/evm/interfaces/ZetaInterfaces.sol                         |36      |
|contracts/zevm/Interfaces.sol                                       |9       |
|contracts/evm/interfaces/ZetaErrors.sol                             |9       |
|contracts/evm/interfaces/ConnectorErrors.sol                        |9       |
|contracts/zevm/interfaces/zContract.sol                             |8       |
|contracts/zevm/interfaces/IWZETA.sol                                |7       |
|contracts/evm/Zeta.eth.sol                                          |7       |
|contracts/evm/interfaces/ZetaInteractorErrors.sol                   |7       |
|contracts/zevm/interfaces/IUniswapV2Router02.sol                    |4       |
|contracts/zevm/Uniswap.sol                                          |4       |
|contracts/evm/interfaces/ZetaNonEthInterface.sol                    |4       |
|contracts/zevm/interfaces/IZRC20.sol                                |3       |
|contracts/zevm/UniswapPeriphery.sol                                 |3       |
|contracts/zevm/interfaces/IUniswapV2Router01.sol                    |3       |


## Node

|File                                                               |SLOC|
|--------------------------------------------------------------------|--------|
|zetaclient/bitcoin_client.go                                      |1082    |
|zetaclient/evm_client.go                                          |1070    |
|app/app.go                                                        |612     |
|x/fungible/keeper/system_contract.go                              |611     |
|x/fungible/keeper/evm.go                                          |609     |
|rpc/websockets.go                                                 |592     |
|zetaclient/evm_signer.go                                          |555     |
|server/start.go                                                   |533     |
|zetaclient/tss_signer.go                                          |522     |
|rpc/namespaces/ethereum/eth/filters/api.go                        |482     |
|cmd/zetacored/observer_accounts.go                                |413     |
|rpc/backend/blocks.go                                             |391     |
|zetaclient/query.go                                               |368     |
|rpc/backend/tx_info.go                                            |362     |
|zetaclient/btc_signer.go                                          |312     |
|rpc/backend/call_tx.go                                            |311     |
|rpc/namespaces/ethereum/eth/api.go                                |287     |
|x/crosschain/keeper/grpc_zevm.go                                  |287     |
|zetaclient/zetacore_observer.go                                   |284     |
|x/crosschain/keeper/gas_payment.go                                |268     |
|rpc/types/events.go                                               |267     |
|x/crosschain/keeper/evm_hooks.go                                  |264     |
|cmd/zetacored/root.go                                             |261     |
|zetaclient/config/types.go                                        |255     |
|zetaclient/tx.go                                                  |254     |
|rpc/backend/node_info.go                                          |244     |
|rpc/types/utils.go                                                |243     |
|cmd/zetaclientd/start.go                                          |242     |
|zetaclient/inbound_tracker.go                                     |239     |
|rpc/namespaces/ethereum/eth/filters/filter_system.go              |238     |
|server/config/config.go                                           |236     |
|x/crosschain/keeper/keeper_cross_chain_tx.go                      |236     |
|rpc/backend/utils.go                                              |228     |
|x/crosschain/client/cli/cli_cctx.go                               |222     |
|zetaclient/zeta_supply_checker.go                                 |217     |
|rpc/backend/chain_info.go                                         |204     |
|scripts/gen-spec.go                                               |203     |
|zetaclient/zetacore_bridge.go                                     |197     |
|rpc/namespaces/ethereum/eth/filters/filters.go                    |196     |
|cmd/zetaclientd/p2p_diagnostics.go                                |193     |
|zetaclient/telemetry.go                                           |191     |
|common/pubkey.go                                                  |177     |
|zetaclient/utils.go                                               |176     |
|x/crosschain/keeper/keeper_cross_chain_tx_vote_outbound_tx.go     |172     |
|x/crosschain/keeper/msg_server_add_to_outtx_tracker.go            |171     |
|common/chain.go                                                   |170     |
|zetaclient/keys.go                                                |165     |
|x/crosschain/keeper/keeper_gas_price.go                           |165     |
|rpc/apis.go                                                       |165     |
|cmd/zetaclientd/keygen_tss.go                                     |164     |
|rpc/backend/account_info.go                                       |164     |
|x/crosschain/keeper/keeper_cross_chain_tx_vote_inbound_tx.go      |162     |
|x/emissions/types/params.go                                       |150     |
|x/observer/types/params.go                                        |149     |
|rpc/types/block.go                                                |148     |
|cmd/zetacored/genaccounts.go                                      |147     |
|rpc/backend/tracing.go                                            |147     |
|cmd/zetacore_utils/main.go                                        |146     |
|x/crosschain/keeper/msg_server_whitelist_erc20.go                 |143     |
|x/observer/keeper/hooks.go                                        |141     |
|x/fungible/module.go                                              |139     |
|zetaclient/broadcast.go                                           |139     |
|x/crosschain/client/cli/cli_tss.go                                |137     |
|x/crosschain/module.go                                            |136     |
|app/export.go                                                     |135     |
|x/crosschain/client/cli/cli_out_tx_tracker.go                     |134     |
|x/observer/keeper/observer_mapper.go                              |132     |
|rpc/backend/backend.go                                            |132     |
|common/headers.go                                                 |130     |
|x/crosschain/keeper/msg_migrate_tss_funds.go                      |130     |
|x/fungible/keeper/begin_blocker_deploy_system_contracts_privnet.go|129     |
|x/observer/keeper/keeper_utils.go                                 |129     |
|x/crosschain/types/expected_keepers.go                            |128     |
|zetaclient/types/sql_evm.go                                       |128     |
|zetaclient/hsm/hsm_signer.go                                      |127     |
|x/crosschain/keeper/keeper_out_tx_tracker.go                      |126     |
|x/observer/module.go                                              |125     |
|common/ethereum/proof.go                                          |124     |
|app/ante/handler_options.go                                       |123     |
|rpc/namespaces/ethereum/personal/api.go                           |118     |
|x/emissions/module.go                                             |115     |
|rpc/ethereum/pubsub/pubsub.go                                     |114     |
|zetaclient/interfaces.go                                          |110     |
|rpc/backend/sign_tx.go                                            |110     |
|x/emissions/abci.go                                               |110     |
|x/crosschain/keeper/keeper_chain_nonces.go                        |109     |
|x/fungible/keeper/gas_coin_and_pool.go                            |108     |
|x/crosschain/keeper/keeper_tss.go                                 |107     |
|x/observer/genesis.go                                             |106     |
|server/util.go                                                    |105     |
|x/crosschain/keeper/msg_tss_voter.go                              |104     |
|x/crosschain/client/cli/cli_chain_nonce.go                        |103     |
|server/indexer_cmd.go                                             |103     |
|x/crosschain/keeper/evm_deposit.go                                |103     |
|x/crosschain/keeper/cctx_utils.go                                 |100     |
|app/ante/ante.go                                                  |99      |
|cmd/zetaclientd/aux.go                                            |98      |
|x/crosschain/client/cli/cli_in_tx_tracker.go                      |96      |
|zetaclient/types/sql_btc.go                                       |95      |
|x/observer/types/message_update_core_params.go                    |95      |
|x/observer/keeper/msg_server_add_block_header.go                  |94      |
|x/crosschain/keeper/verify_proof.go                               |93      |
|server/json_rpc.go                                                |92      |
|x/crosschain/keeper/keeper_pending_nonces.go                      |91      |
|x/observer/client/cli/query_blame.go                              |90      |
|x/crosschain/client/cli/cli_gas_price.go                          |89      |
|x/observer/keeper/blame.go                                        |89      |
|x/crosschain/keeper/abci.go                                       |89      |
|x/observer/keeper/ballot.go                                       |89      |
|server/indexer_service.go                                         |88      |
|x/observer/types/ballot.go                                        |88      |
|x/fungible/keeper/foreign_coins.go                                |87      |
|x/crosschain/genesis.go                                           |86      |
|rpc/namespaces/ethereum/eth/filters/utils.go                      |85      |
|cmd/zetaclientd/init.go                                           |85      |
|x/observer/keeper/msg_server_update_observer.go                   |83      |
|x/crosschain/types/message_vote_on_observed_inbound_tx.go         |83      |
|common/proof.go                                                   |82      |
|x/observer/client/cli/tx_add_blame_vote.go                        |82      |
|zetaclient/signer.go                                              |82      |
|x/crosschain/keeper/grpc_query_get_tss_address.go                 |79      |
|cmd/zetaclientd/hsm.go                                            |79      |
|x/crosschain/keeper/keeper_last_block_height.go                   |78      |
|zetaclient/metrics/metrics.go                                     |78      |
|x/crosschain/keeper/events.go                                     |77      |
|x/crosschain/client/cli/query_in_tx_hash_to_cctx.go               |77      |
|x/fungible/keeper/msg_server_update_system_contract.go            |75      |
|x/fungible/keeper/gas_price.go                                    |75      |
|app/ante/authz.go                                                 |74      |
|rpc/types/types.go                                                |74      |
|x/fungible/client/cli/query_gas_stability_pool.go                 |73      |
|contrib/localnet/README.md                                        |72      |
|x/crosschain/types/message_vote_on_observed_outbound_tx.go        |72      |
|x/observer/keeper/block_header.go                                 |71      |
|x/observer/keeper/keeper_node_account.go                          |71      |
|server/flags/flags.go                                             |70      |
|zetaclient/config/config.go                                       |69      |
|x/crosschain/keeper/in_tx_tracker.go                              |69      |
|x/fungible/keeper/grpc_gas_stability_pool.go                      |68      |
|x/fungible/keeper/deposits.go                                     |67      |
|common/cosmos/cosmos.go                                           |67      |
|x/observer/types/core_params_mainnet.go                           |66      |
|standalone-network/evm-init                                       |65      |
|server/config/toml.go                                             |65      |
|x/observer/types/messages_add_block_header.go                     |64      |
|x/fungible/keeper/msg_server_update_zrc20_withdraw_fee.go         |64      |
|x/crosschain/keeper/keeper.go                                     |64      |
|x/crosschain/keeper/grpc_query_in_tx_hash_to_cctx.go              |64      |
|app/config.go                                                     |63      |
|x/fungible/keeper/msg_server_update_contract_bytecode.go          |62      |
|x/crosschain/types/keys.go                                        |62      |
|x/crosschain/migrations/v2/migrate.go                             |62      |
|common/default_chains_mainnet.go                                  |62      |
|x/fungible/types/expected_keepers.go                              |62      |
|x/emissions/keeper/keeper.go                                      |61      |
|x/fungible/keeper/keeper.go                                       |61      |
|x/fungible/keeper/gas_stability_pool.go                           |60      |
|x/fungible/client/cli/tx_deploy_fungible_coin_zrc_4.go            |60      |
|zetaclient/klaytn_client.go                                       |59      |
|x/observer/client/cli/query_core_params.go                        |58      |
|x/crosschain/types/genesis.go                                     |58      |
|common/bitcoin/bitcoin_spv.go                                     |58      |
|cmd/zetacored/collect_observer_info.go                            |58      |
|x/observer/keeper/grpc_query_prove.go                             |58      |
|cmd/zetacored/get_pubkey.go                                       |55      |
|x/observer/types/messages_crosschain_flags.go                     |55      |
|x/observer/keeper/keeper.go                                       |55      |
|x/crosschain/types/message_whitelist_erc20.go                     |55      |
|x/fungible/client/cli/query_foreign_coins.go                      |55      |
|x/observer/client/cli/tx_update_observer.go                       |55      |
|zetaclient/out_tx_processor_manager.go                            |54      |
|x/observer/client/cli/query_observers.go                          |54      |
|x/crosschain/client/cli/cli_last_block_height.go                  |54      |
|x/observer/types/message_update_observer.go                       |54      |
|x/crosschain/types/message_add_to_out_tx_tracker.go               |54      |
|x/observer/client/cli/cli_node_account.go                         |54      |
|cmd/zetaclientd/main.go                                           |54      |
|x/fungible/keeper/msg_server_update_zrc20_paused_status.go        |53      |
|x/observer/types/message_add_observer.go                          |53      |
|x/crosschain/types/message_add_to_in_tx_tracker.go                |52      |
|x/emissions/keeper/withdrawable_emissions.go                      |52      |
|x/fungible/keeper/msg_server_deploy_fungible_coin_zrc20.go        |52      |
|common/bitcoin/proof.go                                           |52      |
|x/crosschain/types/message_set_node_keys.go                       |52      |
|x/observer/types/core_params_privnet.go                           |52      |
|x/emissions/keeper/block_rewards_components.go                    |51      |
|x/fungible/types/message_update_zrc20_paused_status.go            |51      |
|x/fungible/types/message_deploy_fungible_coin_zrc20.go            |50      |
|x/crosschain/types/status.go                                      |50      |
|x/observer/client/cli/tx_update_core_params.go                    |49      |
|x/observer/types/message_add_blame_vote.go                        |49      |
|cmd/zetacored/addr_converter.go                                   |48      |
|x/fungible/types/message_update_zrc20_withdraw_fee.go             |48      |
|common/default_chains_privnet.go                                  |48      |
|x/fungible/types/message_update_contract_bytecode.go              |47      |
|zetaclient/config/config_mainnet.go                               |47      |
|x/crosschain/keeper/in_tx_hash_to_cctx.go                         |47      |
|zetaclient/config/config_privnet.go                               |46      |
|x/observer/keeper/crosschain_flags.go                             |46      |
|x/crosschain/types/message_migrate_tss_funds.go                   |46      |
|x/observer/keeper/params.go                                       |46      |
|x/observer/keeper/msg_server_add_observer.go                      |46      |
|rpc/namespaces/ethereum/eth/filters/subscription.go               |45      |
|x/crosschain/keeper/msg_server_add_to_intx_tracker.go             |45      |
|x/fungible/keeper/grpc_query_foreign_coins.go                     |45      |
|x/fungible/types/message_update_zrc20_liquidity_cap.go            |44      |
|x/observer/types/genesis.go                                       |44      |
|cmd/zetacored/main.go                                             |43      |
|x/fungible/keeper/evm_hooks.go                                    |43      |
|x/crosschain/types/message_gas_price_voter.go                     |43      |
|x/crosschain/types/cctx_utils.go                                  |43      |
|x/observer/types/parsers.go                                       |43      |
|x/crosschain/types/message_tss_voter.go                           |43      |
|x/crosschain/keeper/zeta_conversion_rate.go                       |43      |
|x/crosschain/types/message_update_tss_address.go                  |42      |
|x/observer/keeper/grpc_query_params.go                            |42      |
|cmd/zetacored/parsers.go                                          |42      |
|x/crosschain/types/codec.go                                       |42      |
|x/fungible/types/message_update_system_contract.go                |41      |
|rpc/namespaces/ethereum/net/api.go                                |41      |
|x/crosschain/types/message_remove_from_out_tx_tracker.go          |41      |
|x/crosschain/types/message_nonce_voter.go                         |41      |
|x/observer/keeper/msg_server_update_crosschain_flags.go           |41      |
|zetaclient/chainmetrics.go                                        |41      |
|cmd/zetaclientd/start_utils.go                                    |41      |
|x/observer/module_simulation.go                                   |40      |
|x/observer/client/cli/tx_add_observer.go                          |40      |
|app/ante/vesting.go                                               |40      |
|x/observer/keeper/events.go                                       |40      |
|x/observer/types/observer_mapper.go                               |39      |
|rpc/types/query_client.go                                         |39      |
|x/crosschain/client/cli/query.go                                  |39      |
|x/observer/keeper/msg_server_add_blame_vote.go                    |38      |
|x/observer/types/keys.go                                          |38      |
|rpc/namespaces/ethereum/txpool/api.go                             |37      |
|x/fungible/types/message_remove_foreign_coin.go                   |37      |
|x/observer/client/cli/tx_permission_flags.go                      |37      |
|x/observer/types/message_update_keygen.go                         |37      |
|x/observer/client/cli/tx_update_keygen.go                         |36      |
|x/crosschain/types/errors.go                                      |36      |
|x/fungible/client/cli/tx_update_zrc20_liquidity_cap.go            |36      |
|.github/actions/deploy-binaries/functions                         |36      |
|x/crosschain/client/cli/query_get_tss_address.go                  |35      |
|x/observer/keeper/keeper_keygen.go                                |35      |
|x/emissions/types/keys.go                                         |34      |
|common/utils.go                                                   |34      |
|x/observer/client/cli/query.go                                    |34      |
|common/address.go                                                 |33      |
|x/observer/abci.go                                                |33      |
|app/ante/interfaces.go                                            |33      |
|x/fungible/types/codec.go                                         |32      |
|x/emissions/types/expected_keepers.go                             |32      |
|x/observer/client/cli/query_ballot.go                             |32      |
|x/fungible/client/cli/tx_remove_foreign_coin.go                   |32      |
|x/emissions/client/cli/query_show_available_emissions.go          |32      |
|x/fungible/types/errors.go                                        |32      |
|zetaclient/authz_signer.go                                        |32      |
|x/observer/types/codec.go                                         |32      |
|x/observer/types/errors.go                                        |31      |
|rpc/namespaces/ethereum/miner/api.go                              |31      |
|x/observer/keeper/msg_server_update_keygen.go                     |30      |
|x/crosschain/types/params.go                                      |30      |
|x/fungible/module_simulation.go                                   |29      |
|.github/actions/cosmovisor-upgrade/functions                      |29      |
|x/emissions/client/cli/query_get_emmisons_factors.go              |29      |
|x/observer/types/expected_keepers.go                              |29      |
|x/crosschain/module_simulation.go                                 |29      |
|common/chain_network.go                                           |29      |
|rpc/namespaces/ethereum/miner/unsupported.go                      |29      |
|x/fungible/types/zrc20.go                                         |29      |
|x/emissions/client/cli/query_list_balances.go                     |29      |
|x/crosschain/client/cli/cli_zeta_height.go                        |29      |
|x/observer/client/cli/query_show_observer_count.go                |29      |
|x/observer/keeper/msg_server_update_core_params.go                |29      |
|x/crosschain/client/cli/tx.go                                     |29      |
|cmd/zetacored/flags.go                                            |28      |
|app/setup_handlers.go                                             |28      |
|x/observer/migrations/v4/migrate.go                               |28      |
|cmd/zetacored/config/config.go                                    |28      |
|x/fungible/types/params.go                                        |28      |
|x/observer/migrations/v3/migrate.go                               |28      |
|x/observer/client/cli/cli_supported_chains.go                     |27      |
|x/emissions/types/events.go                                       |27      |
|x/observer/client/cli/cli_keygen.go                               |27      |
|x/observer/client/cli/query_permission_flags.go                   |27      |
|x/crosschain/migrations/v3/migrate.go                             |27      |
|x/fungible/client/cli/query.go                                    |26      |
|rpc/backend/filters.go                                            |26      |
|x/observer/client/cli/tx.go                                       |26      |
|x/emissions/client/cli/query_params.go                            |26      |
|x/observer/client/cli/query_params.go                             |26      |
|x/crosschain/client/cli/cli_params.go                             |26      |
|rpc/types/addrlock.go                                             |26      |
|x/fungible/client/cli/query_params.go                             |26      |
|x/fungible/genesis.go                                             |25      |
|x/fungible/client/cli/query_system_contract.go                    |25      |
|x/fungible/types/keys.go                                          |25      |
|x/observer/keeper/migrator.go                                     |24      |
|x/crosschain/keeper/grpc_query_in_tx_tracker.go                   |23      |
|common/authz_tx_types.go                                          |23      |
|x/fungible/keeper/msg_server_udpate_zrc20_liquidity_cap.go        |22      |
|x/observer/keeper/keeper_block_header.go                          |22      |
|x/fungible/client/cli/tx.go                                       |22      |
|x/fungible/types/genesis.go                                       |22      |
|x/crosschain/keeper/keeper_last_zeta_height.go                    |22      |
|x/observer/migrations/v2/migrate.go                               |21      |
|.github/actions/cosmovisor-upgrade/readme.md                      |21      |
|x/emissions/client/cli/query.go                                   |21      |
|x/fungible/keeper/msg_server_remove_foreign_coin.go               |21      |
|x/observer/keeper/grpc_query_show_observer_count.go               |21      |
|x/crosschain/keeper/keeper_params.go                              |21      |
|x/crosschain/keeper/migrator.go                                   |20      |
|x/observer/types/crosschain_flags.go                              |20      |
|x/fungible/keeper/grpc_query_system_contract.go                   |19      |
|x/observer/keeper/grpc_query_crosschain_flags.go                  |19      |
|x/emissions/keeper/grpc_query_show_available_emissions.go         |19      |
|x/emissions/genesis.go                                            |18      |
|cmd/zetaclientd/root.go                                           |18      |
|zetaclient/block_height.go                                        |18      |
|rpc/namespaces/ethereum/web3/api.go                               |18      |
|app/params/proto.go                                               |18      |
|.github/pull_request_template.md                                  |17      |
|x/emissions/client/cli/tx.go                                      |17      |
|cmd/config_privnet.go                                             |16      |
|x/emissions/keeper/grpc_query_list_balances.go                    |15      |
|x/emissions/keeper/grpc_query_get_emmisons_factors.go             |15      |
|x/emissions/types/codec.go                                        |15      |
|common/coin.go                                                    |15      |
|cmd/zetaclientd/version.go                                        |15      |
|x/emissions/keeper/grpc_query_params.go                           |15      |
|x/fungible/keeper/grpc_query_params.go                            |15      |
|.github/actions/upload-to-s3/readme.md                            |14      |
|x/fungible/keeper/zeta.go                                         |14      |
|x/crosschain/keeper/foreign_coins.go                              |13      |
|x/fungible/types/key_foreign_coins.go                             |13      |
|x/emissions/keeper/msg_server.go                                  |13      |
|x/crosschain/types/key_in_tx_hash_to_cctx.go                      |13      |
|x/fungible/types/gas_stablity_pool.go                             |13      |
|app/prefix.go                                                     |13      |
|x/fungible/keeper/begin_blocker_deploy_system_contracts.go        |13      |
|cmd/config_mainnet.go                                             |12      |
|x/observer/types/utils.go                                         |12      |
|app/params/encoding.go                                            |12      |
|x/fungible/types/evm.go                                           |12      |
|x/observer/simulation/simap.go                                    |12      |
|x/observer/keeper/keeper_supported_chain.go                       |11      |
|x/emissions/keeper/params.go                                      |11      |
|x/observer/keeper/msg_server.go                                   |11      |
|x/fungible/keeper/msg_server.go                                   |11      |
|x/crosschain/keeper/msg_server.go                                 |11      |
|x/crosschain/types/client_ctx.go                                  |11      |
|cmd/zetacored/config/prefix_mainnet.go                            |11      |
|x/fungible/keeper/params.go                                       |11      |
|zetaclient/types/account_resp.go                                  |10      |
|.github/actions/build-binaries/readme.md                          |10      |
|x/emissions/types/genesis.go                                      |10      |
|app/encoding.go                                                   |9       |
|x/emissions/types/errors.go                                       |9       |
|app/genesis.go                                                    |9       |
|zetaclient/errors.go                                              |8       |
|common/version.go                                                 |7       |
|zetaclient/types/ethish.go                                        |7       |
|zetaclient/supported_chains.go                                    |7       |
|zetaclient/misc.go                                                |7       |
|x/crosschain/migrations/v2/legacytypes.go                         |6       |
|x/fungible/keeper/grpc_query.go                                   |5       |
|x/observer/keeper/grpc_query.go                                   |5       |
|common/commands.go                                                |5       |
|x/emissions/keeper/grpc_query.go                                  |5       |
|x/crosschain/keeper/grpc_query.go                                 |5       |
|zetaclient/types/telemetry_types.go                               |4       |
|zetaclient/types/defs.go                                          |4       |
|x/emissions/types/types.go                                        |1       |
|x/observer/types/message_set_supported_chains.go                  |1       |

## Out of scope

<<<<<<< HEAD
Please note that **ALL** the files are in scope, but the files listed in the previous section are where you should actually looks for bugs.
=======
*List any files/contracts that are out of scope for this audit.*
>>>>>>> e1a3817f

## Scoping Details 

```
- If you have a public code repo, please share it here: https://github.com/zeta-chain/node and https://github.com/zeta-chain/protocol-contracts/tree/main/contracts  
- How many contracts are in scope?: 13   
- Total SLoC for these contracts?: 0  
- How many external imports are there?:  
- How many separate interfaces and struct definitions are there for the contracts within scope?:  
- Does most of your code generally use composition or inheritance?: Inheritance  
- How many external calls?: 0   
- What is the overall line coverage percentage provided by your tests?:
- Is this an upgrade of an existing system?: False
- Check all that apply (e.g. timelock, NFT, AMM, ERC20, rollups, etc.): ERC-29 Token, Multi-Chain
- Is there a need to understand a separate part of the codebase / get context in order to audit this part of the protocol?: Yes   
- Please describe required context: You need to understand how the protocol works to understand how the cross chain elements come into play.   
- Does it use an oracle?: No 
- Describe any novel or unique curve logic or mathematical models your code uses: Protocol using shared TSS key to manage assets using decentralized validators 
- Is this either a fork of or an alternate implementation of another project?: True, Some concepts borrowed from ThorChain and Evmos   
- Does it use a side-chain?: False
- Describe any specific areas you would like addressed: Try to break cross-chain elements, ZRC20, accounting between external chain state and Zetachain state
```<|MERGE_RESOLUTION|>--- conflicted
+++ resolved
@@ -15,11 +15,7 @@
 
 The 4naly3er report can be found [here](https://github.com/code-423n4/2023-10-zetachain/blob/main/4naly3er-report.md).
 
-<<<<<<< HEAD
 _Note for C4 wardens: Anything included in the 4naly3er **or** in the [previous audits](https://drive.google.com/drive/folders/10PFcoASYKhllalv5n1AW4mYD12urPgWJ) is considered a publicly known issue and is ineligible for awards._
-=======
-_Note for C4 wardens: Anything included in the 4naly3er **or** the automated findings output is considered a publicly known issue and is ineligible for awards._
->>>>>>> e1a3817f
 
 # Overview
 
@@ -42,10 +38,6 @@
 - Testing 101/FAQ (“5 minutes to testing” plus best resources)
 - A collection/documentation of classes of vulnerabilities
 
-<<<<<<< HEAD
-## Threat Models
-Threat models from the ZetaChain Alpha contest can be found [here](threat_models/README.md).
-=======
 Teams ZetaLotus and 032 also produced: 
 
 - Threat models
@@ -53,7 +45,6 @@
 - functional call flows
 
 [The consolidated threat models, and links to additional resoures, can be viewed here.](https://github.com/code-423n4/2023-11-zetachain/blob/main/threat_models/README.md)
->>>>>>> e1a3817f
 
 ## Node
 
@@ -607,11 +598,7 @@
 
 ## Out of scope
 
-<<<<<<< HEAD
 Please note that **ALL** the files are in scope, but the files listed in the previous section are where you should actually looks for bugs.
-=======
-*List any files/contracts that are out of scope for this audit.*
->>>>>>> e1a3817f
 
 ## Scoping Details 
 
